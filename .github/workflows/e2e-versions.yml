name: Validate Java e2e
on:
  push:
    branches:
      - main
      - releases/*
    paths-ignore:
      - '**.md'
  pull_request:
    paths-ignore:
      - '**.md'
  schedule:
    - cron:  '0 */12 * * *'
  workflow_dispatch:
jobs:
  setup-java-major-versions:
    name: ${{ matrix.distribution }} ${{ matrix.version }} (jdk-x64) - ${{ matrix.os }}
    runs-on: ${{ matrix.os }}
    strategy:
      fail-fast: false
      matrix:
        os: [macos-latest, windows-latest, ubuntu-latest]
<<<<<<< HEAD
        distribution: ['temurin', 'adopt', 'adopt-openj9', 'zulu', 'liberica', 'microsoft', 'semeru'] # internally 'adopt-hotspot' is the same as 'adopt'
=======
        distribution: ['temurin', 'adopt', 'adopt-openj9', 'zulu', 'liberica', 'microsoft', 'corretto' ] # internally 'adopt-hotspot' is the same as 'adopt'
>>>>>>> a96c2ca6
        version: ['8', '11', '16']
        exclude:
        - distribution: microsoft
          version: 8
    steps:
      - name: Checkout
        uses: actions/checkout@v3
      - name: setup-java
        uses: ./
        id: setup-java
        with:
          java-version: ${{ matrix.version }}
          distribution: ${{ matrix.distribution }}
      - name: Verify Java
        run: bash __tests__/verify-java.sh "${{ matrix.version }}" "${{ steps.setup-java.outputs.path }}"
        shell: bash

  setup-java-major-minor-versions:
    name: ${{ matrix.distribution }} ${{ matrix.version }} (jdk-x64) - ${{ matrix.os }}
    needs: setup-java-major-versions
    runs-on: ${{ matrix.os }}
    strategy:
      fail-fast: false
      matrix:
        os: [macos-latest, windows-latest, ubuntu-latest]
        distribution: ['temurin', 'zulu', 'liberica']
        version:
        - '11.0'
        - '8.0.302'
        - '16.0.2+7'
    steps:
      - name: Checkout
        uses: actions/checkout@v3
      - name: setup-java
        uses: ./
        id: setup-java
        with:
          java-version: ${{ matrix.version }}
          distribution: ${{ matrix.distribution }}
      - name: Verify Java
        run: bash __tests__/verify-java.sh "${{ matrix.version }}" "${{ steps.setup-java.outputs.path }}"
        shell: bash

  setup-java-check-latest:
    name: ${{ matrix.distribution }} ${{ matrix.version }} - check-latest flag - ${{ matrix.os }}
    needs: setup-java-major-versions
    runs-on: ${{ matrix.os }}
    strategy:
      fail-fast: false
      matrix:
        os: [macos-latest, windows-latest, ubuntu-latest]
        distribution: ['temurin', 'zulu', 'liberica']
    steps:
      - name: Checkout
        uses: actions/checkout@v3
      - name: setup-java
        uses: ./
        id: setup-java
        with:
          distribution: ${{ matrix.distribution }}
          java-version: 11
          check-latest: true
      - name: Verify Java
        run: bash __tests__/verify-java.sh "11" "${{ steps.setup-java.outputs.path }}"
        shell: bash

  setup-java-multiple-jdks:
    name: ${{ matrix.distribution }} ${{ matrix.version }} - multiple jdks - ${{ matrix.os }}
    needs: setup-java-major-versions
    runs-on: ${{ matrix.os }}
    strategy:
      fail-fast: false
      matrix:
        os: [macos-latest, windows-latest, ubuntu-latest]
        distribution: ['temurin', 'zulu', 'liberica']
    steps:
      - name: Checkout
        uses: actions/checkout@v3
      - name: setup-java
        uses: ./
        id: setup-java
        with:
          distribution: ${{ matrix.distribution }}
          java-version: |
            11
            17
      - name: Verify Java env variables
        run: |
          $versionsArr = "11","17"
          foreach ($version in $versionsArr)
          {
            $envName = "JAVA_HOME_${version}_${env:RUNNER_ARCH}"
            $JavaVersionPath = [Environment]::GetEnvironmentVariable($envName)
            if (-not (Test-Path "$JavaVersionPath")) { 
              Write-Host "$envName is not found"
              exit 1
            } 
          }
        shell: pwsh
      - name: Verify Java
        run: bash __tests__/verify-java.sh "17" "${{ steps.setup-java.outputs.path }}"
        shell: bash

  setup-java-ea-versions-zulu:
    name: zulu ${{ matrix.version }} (jdk-x64) - ${{ matrix.os }}
    needs: setup-java-major-minor-versions
    runs-on: ${{ matrix.os }}
    strategy:
      fail-fast: false
      matrix:
        os: [macos-latest, windows-latest, ubuntu-latest]
        version: ['17-ea', '15.0.0-ea.14']
    steps:
      - name: Checkout
        uses: actions/checkout@v3
      - name: setup-java
        uses: ./
        id: setup-java
        with:
          java-version: ${{ matrix.version }}
          distribution: zulu
      - name: Verify Java
        run: bash __tests__/verify-java.sh "${{ matrix.version }}" "${{ steps.setup-java.outputs.path }}"
        shell: bash

  setup-java-ea-versions-temurin:
    name: temurin ${{ matrix.version }} (jdk-x64) - ${{ matrix.os }}
    needs: setup-java-major-minor-versions
    runs-on: ${{ matrix.os }}
    strategy:
      fail-fast: false
      matrix:
        os: [macos-latest, windows-latest, ubuntu-latest]
        version: ['17-ea']
    steps:
      - name: Checkout
        uses: actions/checkout@v3
      - name: setup-java
        uses: ./
        id: setup-java
        with:
          java-version: ${{ matrix.version }}
          distribution: temurin
      - name: Verify Java
        run: bash __tests__/verify-java.sh "${{ matrix.version }}" "${{ steps.setup-java.outputs.path }}"
        shell: bash

  setup-java-custom-package-type:
    name: ${{ matrix.distribution }} ${{ matrix.version }} (${{ matrix.java-package }}-x64) - ${{ matrix.os }}
    needs: setup-java-major-minor-versions
    runs-on: ${{ matrix.os }}
    strategy:
      fail-fast: false
      matrix:
        os: [macos-latest, windows-latest, ubuntu-latest]
        distribution: ['temurin', 'zulu', 'liberica', 'semeru']
        java-package: ['jre']
        version: ['17.0']
        include:
          - distribution: 'zulu'
            java-package: jre+fx
            version: '8'
            os: ubuntu-latest
          - distribution: 'zulu'
            java-package: jdk+fx
            version: '8.0.242'
            os: ubuntu-latest
          - distribution: 'liberica'
            java-package: jdk+fx
            version: '8'
            os: ubuntu-latest
          - distribution: 'liberica'
            java-package: jre+fx
            version: '11'
            os: ubuntu-latest
          - distribution: 'corretto'
            java-package: jre
            version: '8'
            os: windows-latest
    steps:
      - name: Checkout
        uses: actions/checkout@v3
      - name: setup-java
        uses: ./
        id: setup-java
        with:
          java-version: ${{ matrix.version }}
          java-package: ${{ matrix.java-package }}
          distribution: ${{ matrix.distribution }}
      - name: Verify Java
        run: bash __tests__/verify-java.sh "${{ matrix.version }}" "${{ steps.setup-java.outputs.path }}"
        shell: bash

  # Only Liberica and Zulu provide x86
  setup-java-x86:
    name: ${{ matrix.distribution }} ${{ matrix.version }} (jdk-${{ matrix.architecture }}) - ${{ matrix.os }}
    needs: setup-java-major-minor-versions
    runs-on: ${{ matrix.os }}
    strategy:
      fail-fast: false
      matrix:
        # x86 is not supported on macOS
        os: [windows-latest, ubuntu-latest]
        distribution: ['liberica', 'zulu', 'corretto']
        version: ['11']
    steps:
      - name: Checkout
        uses: actions/checkout@v3
      - name: setup-java
        uses: ./
        id: setup-java
        with:
          distribution: ${{ matrix.distribution }}
          java-version: ${{ matrix.version }}
          architecture: 'x86'
      - name: Verify Java
        run: bash __tests__/verify-java.sh "${{ matrix.version }}" "${{ steps.setup-java.outputs.path }}"
        shell: bash

  # Only Microsoft and Semeru provide AArch64. However, GitHub-hosted runners do not support this architecture.<|MERGE_RESOLUTION|>--- conflicted
+++ resolved
@@ -20,11 +20,7 @@
       fail-fast: false
       matrix:
         os: [macos-latest, windows-latest, ubuntu-latest]
-<<<<<<< HEAD
-        distribution: ['temurin', 'adopt', 'adopt-openj9', 'zulu', 'liberica', 'microsoft', 'semeru'] # internally 'adopt-hotspot' is the same as 'adopt'
-=======
-        distribution: ['temurin', 'adopt', 'adopt-openj9', 'zulu', 'liberica', 'microsoft', 'corretto' ] # internally 'adopt-hotspot' is the same as 'adopt'
->>>>>>> a96c2ca6
+        distribution: ['temurin', 'adopt', 'adopt-openj9', 'zulu', 'liberica', 'microsoft', 'semeru', 'corretto'] # internally 'adopt-hotspot' is the same as 'adopt'
         version: ['8', '11', '16']
         exclude:
         - distribution: microsoft
