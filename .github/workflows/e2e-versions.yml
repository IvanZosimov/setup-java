name: Validate Java e2e

on:
  push:
    branches:
      - main
      - releases/*
    paths-ignore:
      - '**.md'
  pull_request:
    paths-ignore:
      - '**.md'
  schedule:
    - cron: '0 */12 * * *'
  workflow_dispatch:
jobs:
  setup-java-major-versions:
    name: ${{ matrix.distribution }} ${{ matrix.version }} (jdk-x64) - ${{ matrix.os }}
    runs-on: ${{ matrix.os }}
    strategy:
      fail-fast: false
      matrix:
        os: [macos-latest, windows-latest, ubuntu-latest]
<<<<<<< HEAD
        distribution: ['temurin', 'adopt', 'adopt-openj9', 'zulu', 'liberica', 'microsoft', 'semeru', 'corretto'] # internally 'adopt-hotspot' is the same as 'adopt'
=======
        distribution: [
            'temurin',
            'adopt',
            'adopt-openj9',
            'zulu',
            'liberica',
            'microsoft',
            'corretto'
          ] # internally 'adopt-hotspot' is the same as 'adopt'
>>>>>>> 888b4006
        version: ['8', '11', '16']
        exclude:
          - distribution: microsoft
            version: 8
        include:
          - distribution: oracle
            os: macos-latest
            version: 17
          - distribution: oracle
            os: windows-latest
            version: 19
          - distribution: oracle
            os: ubuntu-latest
            version: 19
    steps:
      - name: Checkout
        uses: actions/checkout@v3
      - name: setup-java
        uses: ./
        id: setup-java
        with:
          java-version: ${{ matrix.version }}
          distribution: ${{ matrix.distribution }}
      - name: Verify Java
        run: bash __tests__/verify-java.sh "${{ matrix.version }}" "${{ steps.setup-java.outputs.path }}"
        shell: bash

  setup-java-major-minor-versions:
    name: ${{ matrix.distribution }} ${{ matrix.version }} (jdk-x64) - ${{ matrix.os }}
    needs: setup-java-major-versions
    runs-on: ${{ matrix.os }}
    strategy:
      fail-fast: false
      matrix:
        os: [macos-latest, windows-latest, ubuntu-latest]
        distribution: ['temurin', 'zulu', 'liberica']
        version:
          - '11.0'
          - '8.0.302'
          - '16.0.2+7'
        include:
          - distribution: oracle
            os: ubuntu-latest
            version: '19.0.1'
    steps:
      - name: Checkout
        uses: actions/checkout@v3
      - name: setup-java
        uses: ./
        id: setup-java
        with:
          java-version: ${{ matrix.version }}
          distribution: ${{ matrix.distribution }}
      - name: Verify Java
        run: bash __tests__/verify-java.sh "${{ matrix.version }}" "${{ steps.setup-java.outputs.path }}"
        shell: bash

  setup-java-check-latest:
    name: ${{ matrix.distribution }} ${{ matrix.version }} - check-latest flag - ${{ matrix.os }}
    needs: setup-java-major-versions
    runs-on: ${{ matrix.os }}
    strategy:
      fail-fast: false
      matrix:
        os: [macos-latest, windows-latest, ubuntu-latest]
        distribution: ['temurin', 'zulu', 'liberica']
    steps:
      - name: Checkout
        uses: actions/checkout@v3
      - name: setup-java
        uses: ./
        id: setup-java
        with:
          distribution: ${{ matrix.distribution }}
          java-version: 11
          check-latest: true
      - name: Verify Java
        run: bash __tests__/verify-java.sh "11" "${{ steps.setup-java.outputs.path }}"
        shell: bash

  setup-java-multiple-jdks:
    name: ${{ matrix.distribution }} ${{ matrix.version }} - multiple jdks - ${{ matrix.os }}
    needs: setup-java-major-versions
    runs-on: ${{ matrix.os }}
    strategy:
      fail-fast: false
      matrix:
        os: [macos-latest, windows-latest, ubuntu-latest]
        distribution: ['temurin', 'zulu', 'liberica']
    steps:
      - name: Checkout
        uses: actions/checkout@v3
      - name: setup-java
        uses: ./
        id: setup-java
        with:
          distribution: ${{ matrix.distribution }}
          java-version: |
            11
            17
      - name: Verify Java env variables
        run: |
          $versionsArr = "11","17"
          foreach ($version in $versionsArr)
          {
            $envName = "JAVA_HOME_${version}_${env:RUNNER_ARCH}"
            $JavaVersionPath = [Environment]::GetEnvironmentVariable($envName)
            if (-not (Test-Path "$JavaVersionPath")) { 
              Write-Host "$envName is not found"
              exit 1
            } 
          }
        shell: pwsh
      - name: Verify Java
        run: bash __tests__/verify-java.sh "17" "${{ steps.setup-java.outputs.path }}"
        shell: bash

  setup-java-ea-versions-zulu:
    name: zulu ${{ matrix.version }} (jdk-x64) - ${{ matrix.os }}
    needs: setup-java-major-minor-versions
    runs-on: ${{ matrix.os }}
    strategy:
      fail-fast: false
      matrix:
        os: [macos-latest, windows-latest, ubuntu-latest]
        version: ['17-ea', '15.0.0-ea.14']
    steps:
      - name: Checkout
        uses: actions/checkout@v3
      - name: setup-java
        uses: ./
        id: setup-java
        with:
          java-version: ${{ matrix.version }}
          distribution: zulu
      - name: Verify Java
        run: bash __tests__/verify-java.sh "${{ matrix.version }}" "${{ steps.setup-java.outputs.path }}"
        shell: bash

  setup-java-ea-versions-temurin:
    name: temurin ${{ matrix.version }} (jdk-x64) - ${{ matrix.os }}
    needs: setup-java-major-minor-versions
    runs-on: ${{ matrix.os }}
    strategy:
      fail-fast: false
      matrix:
        os: [macos-latest, windows-latest, ubuntu-latest]
        version: ['17-ea']
    steps:
      - name: Checkout
        uses: actions/checkout@v3
      - name: setup-java
        uses: ./
        id: setup-java
        with:
          java-version: ${{ matrix.version }}
          distribution: temurin
      - name: Verify Java
        run: bash __tests__/verify-java.sh "${{ matrix.version }}" "${{ steps.setup-java.outputs.path }}"
        shell: bash

  setup-java-custom-package-type:
    name: ${{ matrix.distribution }} ${{ matrix.version }} (${{ matrix.java-package }}-x64) - ${{ matrix.os }}
    needs: setup-java-major-minor-versions
    runs-on: ${{ matrix.os }}
    strategy:
      fail-fast: false
      matrix:
        os: [macos-latest, windows-latest, ubuntu-latest]
        distribution: ['temurin', 'zulu', 'liberica', 'semeru']
        java-package: ['jre']
        version: ['17.0']
        include:
          - distribution: 'zulu'
            java-package: jre+fx
            version: '8'
            os: ubuntu-latest
          - distribution: 'zulu'
            java-package: jdk+fx
            version: '8.0.242'
            os: ubuntu-latest
          - distribution: 'liberica'
            java-package: jdk+fx
            version: '8'
            os: ubuntu-latest
          - distribution: 'liberica'
            java-package: jre+fx
            version: '11'
            os: ubuntu-latest
          - distribution: 'corretto'
            java-package: jre
            version: '8'
            os: windows-latest
    steps:
      - name: Checkout
        uses: actions/checkout@v3
      - name: setup-java
        uses: ./
        id: setup-java
        with:
          java-version: ${{ matrix.version }}
          java-package: ${{ matrix.java-package }}
          distribution: ${{ matrix.distribution }}
      - name: Verify Java
        run: bash __tests__/verify-java.sh "${{ matrix.version }}" "${{ steps.setup-java.outputs.path }}"
        shell: bash

  # Only Liberica and Zulu provide x86
  setup-java-x86:
    name: ${{ matrix.distribution }} ${{ matrix.version }} (jdk-${{ matrix.architecture }}) - ${{ matrix.os }}
    needs: setup-java-major-minor-versions
    runs-on: ${{ matrix.os }}
    strategy:
      fail-fast: false
      matrix:
        # x86 is not supported on macOS
        os: [windows-latest, ubuntu-latest]
        distribution: ['liberica', 'zulu', 'corretto']
        version: ['11']
    steps:
      - name: Checkout
        uses: actions/checkout@v3
      - name: setup-java
        uses: ./
        id: setup-java
        with:
          distribution: ${{ matrix.distribution }}
          java-version: ${{ matrix.version }}
          architecture: 'x86'
      - name: Verify Java
        run: bash __tests__/verify-java.sh "${{ matrix.version }}" "${{ steps.setup-java.outputs.path }}"
        shell: bash

<<<<<<< HEAD
  # Only Microsoft and Semeru provide AArch64. However, GitHub-hosted runners do not support this architecture.
=======
  setup-java-version-both-version-inputs-presents:
    name: ${{ matrix.distribution }} version (should be from input) - ${{ matrix.os }}
    runs-on: ${{ matrix.os }}
    strategy:
      fail-fast: false
      matrix:
        os: [macos-latest, windows-latest, ubuntu-latest]
        distribution: ['temurin', 'microsoft', 'corretto']
    steps:
      - name: Checkout
        uses: actions/checkout@v3
      - name: Create .java-version file
        shell: bash
        run: echo "8" > .java-version
      - name: setup-java
        uses: ./
        id: setup-java
        with:
          distribution: ${{ matrix.distribution }}
          java-version: 11
          java-version-file: '.java-version'
      - name: Verify Java
        run: bash __tests__/verify-java.sh "11" "${{ steps.setup-java.outputs.path }}"
        shell: bash

  setup-java-version-from-file-major-notation:
    name: ${{ matrix.distribution }} version from file X - ${{ matrix.os }}
    runs-on: ${{ matrix.os }}
    strategy:
      fail-fast: false
      matrix:
        os: [macos-latest, windows-latest, ubuntu-latest]
        distribution: ['temurin', 'zulu', 'liberica', 'microsoft', 'corretto']
    steps:
      - name: Checkout
        uses: actions/checkout@v3
      - name: Create .java-version file
        shell: bash
        run: echo "11" > .java-version
      - name: setup-java
        uses: ./
        id: setup-java
        with:
          distribution: ${{ matrix.distribution }}
          java-version-file: '.java-version'
      - name: Verify Java
        run: bash __tests__/verify-java.sh "11" "${{ steps.setup-java.outputs.path }}"
        shell: bash

  setup-java-version-from-file-major-minor-patch-notation:
    name: ${{ matrix.distribution }} version from file X.Y.Z - ${{ matrix.os }}
    runs-on: ${{ matrix.os }}
    strategy:
      fail-fast: false
      matrix:
        os: [macos-latest, windows-latest, ubuntu-latest]
        distribution: ['adopt', 'adopt-openj9', 'zulu']
    steps:
      - name: Checkout
        uses: actions/checkout@v3
      - name: Create .java-version file
        shell: bash
        run: echo "11.0.2" > .java-version
      - name: setup-java
        uses: ./
        id: setup-java
        with:
          distribution: ${{ matrix.distribution }}
          java-version-file: '.java-version'
      - name: Verify Java
        run: bash __tests__/verify-java.sh "11.0.2" "${{ steps.setup-java.outputs.path }}"
        shell: bash

  setup-java-version-from-file-major-minor-patch-with-dist:
    name: ${{ matrix.distribution }} version from file 'openjdk64-11.0.2' - ${{ matrix.os }}
    runs-on: ${{ matrix.os }}
    strategy:
      fail-fast: false
      matrix:
        os: [macos-latest, windows-latest, ubuntu-latest]
        distribution: ['adopt', 'zulu', 'liberica']
    steps:
      - name: Checkout
        uses: actions/checkout@v3
      - name: Create .java-version file
        shell: bash
        run: echo "openjdk64-11.0.2" > .java-version
      - name: setup-java
        uses: ./
        id: setup-java
        with:
          distribution: ${{ matrix.distribution }}
          java-version-file: '.java-version'
      - name: Verify Java
        run: bash __tests__/verify-java.sh "11.0.2" "${{ steps.setup-java.outputs.path }}"
        shell: bash
>>>>>>> 888b4006
<|MERGE_RESOLUTION|>--- conflicted
+++ resolved
@@ -21,9 +21,6 @@
       fail-fast: false
       matrix:
         os: [macos-latest, windows-latest, ubuntu-latest]
-<<<<<<< HEAD
-        distribution: ['temurin', 'adopt', 'adopt-openj9', 'zulu', 'liberica', 'microsoft', 'semeru', 'corretto'] # internally 'adopt-hotspot' is the same as 'adopt'
-=======
         distribution: [
             'temurin',
             'adopt',
@@ -31,9 +28,9 @@
             'zulu',
             'liberica',
             'microsoft',
+            'semeru',
             'corretto'
           ] # internally 'adopt-hotspot' is the same as 'adopt'
->>>>>>> 888b4006
         version: ['8', '11', '16']
         exclude:
           - distribution: microsoft
@@ -267,9 +264,6 @@
         run: bash __tests__/verify-java.sh "${{ matrix.version }}" "${{ steps.setup-java.outputs.path }}"
         shell: bash
 
-<<<<<<< HEAD
-  # Only Microsoft and Semeru provide AArch64. However, GitHub-hosted runners do not support this architecture.
-=======
   setup-java-version-both-version-inputs-presents:
     name: ${{ matrix.distribution }} version (should be from input) - ${{ matrix.os }}
     runs-on: ${{ matrix.os }}
@@ -365,5 +359,4 @@
           java-version-file: '.java-version'
       - name: Verify Java
         run: bash __tests__/verify-java.sh "11.0.2" "${{ steps.setup-java.outputs.path }}"
-        shell: bash
->>>>>>> 888b4006
+        shell: bash