name: Validate Java e2e

on:
  push:
    branches:
      - main
      - releases/*
    paths-ignore:
      - '**.md'
  pull_request:
    paths-ignore:
      - '**.md'
  schedule:
    - cron: '0 */12 * * *'
  workflow_dispatch:
jobs:
  setup-java-major-versions:
    name: ${{ matrix.distribution }} ${{ matrix.version }} (jdk-x64) - ${{ matrix.os }}
    runs-on: ${{ matrix.os }}
    strategy:
      fail-fast: false
      matrix:
        os: [macos-latest, windows-latest, ubuntu-latest]
        distribution: [
            'temurin',
            'adopt',
            'adopt-openj9',
            'zulu',
            'liberica',
            'microsoft',
            'semeru',
            'corretto',
            'dragonwell'
          ] # internally 'adopt-hotspot' is the same as 'adopt'
        version: ['8', '11', '17']
        exclude:
          - distribution: microsoft
            version: 8
          - distribution: dragonwell
            os: macos-latest
          - distribution: dragonwell
            version: 16
        include:
          - distribution: oracle
            os: macos-latest
            version: 17
          - distribution: oracle
            os: windows-latest
            version: 20
          - distribution: oracle
            os: ubuntu-latest
<<<<<<< HEAD
            version: 19
          - distribution: dragonwell
            os: windows-latest
            version: 17
          - distribution: dragonwell
            os: ubuntu-latest
            version: 17
=======
            version: 20
>>>>>>> 4075bfc1
    steps:
      - name: Checkout
        uses: actions/checkout@v3
      - name: setup-java
        uses: ./
        id: setup-java
        with:
          java-version: ${{ matrix.version }}
          distribution: ${{ matrix.distribution }}
      - name: Verify Java
        run: bash __tests__/verify-java.sh "${{ matrix.version }}" "${{ steps.setup-java.outputs.path }}"
        shell: bash

  setup-java-major-minor-versions:
    name: ${{ matrix.distribution }} ${{ matrix.version }} (jdk-x64) - ${{ matrix.os }}
    needs: setup-java-major-versions
    runs-on: ${{ matrix.os }}
    strategy:
      fail-fast: false
      matrix:
        os: [macos-latest, windows-latest, ubuntu-latest]
        distribution: ['temurin', 'zulu', 'liberica']
        version:
          - '11.0'
          - '8.0.302'
          - '17.0.7+7'
        include:
          - distribution: oracle
            os: ubuntu-latest
<<<<<<< HEAD
            version: '19.0.1'
          - distribution: dragonwell
            os: ubuntu-latest
            version: '11.0'
          - distribution: dragonwell
            os: ubuntu-latest
            version: '8.13.14'
          - distribution: dragonwell
            os: ubuntu-latest
            version: '11.0.13+9'
=======
            version: '20.0.1'
>>>>>>> 4075bfc1
    steps:
      - name: Checkout
        uses: actions/checkout@v3
      - name: setup-java
        uses: ./
        id: setup-java
        with:
          java-version: ${{ matrix.version }}
          distribution: ${{ matrix.distribution }}
      - name: Verify Java
        run: bash __tests__/verify-java.sh "${{ matrix.version }}" "${{ steps.setup-java.outputs.path }}"
        shell: bash

  setup-java-check-latest:
    name: ${{ matrix.distribution }} ${{ matrix.version }} - check-latest flag - ${{ matrix.os }}
    needs: setup-java-major-versions
    runs-on: ${{ matrix.os }}
    strategy:
      fail-fast: false
      matrix:
        os: [macos-latest, windows-latest, ubuntu-latest]
        distribution: ['temurin', 'zulu', 'liberica', 'dragonwell']
        exclude:
          - distribution: dragonwell
            os: macos-latest
    steps:
      - name: Checkout
        uses: actions/checkout@v3
      - name: setup-java
        uses: ./
        id: setup-java
        with:
          distribution: ${{ matrix.distribution }}
          java-version: 11
          check-latest: true
      - name: Verify Java
        run: bash __tests__/verify-java.sh "11" "${{ steps.setup-java.outputs.path }}"
        shell: bash

  setup-java-multiple-jdks:
    name: ${{ matrix.distribution }} ${{ matrix.version }} - multiple jdks - ${{ matrix.os }}
    needs: setup-java-major-versions
    runs-on: ${{ matrix.os }}
    strategy:
      fail-fast: false
      matrix:
        os: [macos-latest, windows-latest, ubuntu-latest]
        distribution: ['temurin', 'zulu', 'liberica', 'dragonwell']
        exclude:
          - distribution: dragonwell
            os: macos-latest
    steps:
      - name: Checkout
        uses: actions/checkout@v3
      - name: setup-java
        uses: ./
        id: setup-java
        with:
          distribution: ${{ matrix.distribution }}
          java-version: |
            11
            17
      - name: Verify Java env variables
        run: |
          $versionsArr = "11","17"
          foreach ($version in $versionsArr)
          {
            $envName = "JAVA_HOME_${version}_${env:RUNNER_ARCH}"
            $JavaVersionPath = [Environment]::GetEnvironmentVariable($envName)
            if (-not (Test-Path "$JavaVersionPath")) { 
              Write-Host "$envName is not found"
              exit 1
            } 
          }
        shell: pwsh
      - name: Verify Java
        run: bash __tests__/verify-java.sh "17" "${{ steps.setup-java.outputs.path }}"
        shell: bash

  setup-java-ea-versions-zulu:
    name: zulu ${{ matrix.version }} (jdk-x64) - ${{ matrix.os }}
    needs: setup-java-major-minor-versions
    runs-on: ${{ matrix.os }}
    strategy:
      fail-fast: false
      matrix:
        os: [macos-latest, windows-latest, ubuntu-latest]
        version: ['17-ea', '15.0.0-ea.14']
    steps:
      - name: Checkout
        uses: actions/checkout@v3
      - name: setup-java
        uses: ./
        id: setup-java
        with:
          java-version: ${{ matrix.version }}
          distribution: zulu
      - name: Verify Java
        run: bash __tests__/verify-java.sh "${{ matrix.version }}" "${{ steps.setup-java.outputs.path }}"
        shell: bash

  setup-java-ea-versions-temurin:
    name: temurin ${{ matrix.version }} (jdk-x64) - ${{ matrix.os }}
    needs: setup-java-major-minor-versions
    runs-on: ${{ matrix.os }}
    strategy:
      fail-fast: false
      matrix:
        os: [macos-latest, windows-latest, ubuntu-latest]
        version: ['17-ea']
    steps:
      - name: Checkout
        uses: actions/checkout@v3
      - name: setup-java
        uses: ./
        id: setup-java
        with:
          java-version: ${{ matrix.version }}
          distribution: temurin
      - name: Verify Java
        run: bash __tests__/verify-java.sh "${{ matrix.version }}" "${{ steps.setup-java.outputs.path }}"
        shell: bash

  setup-java-custom-package-type:
    name: ${{ matrix.distribution }} ${{ matrix.version }} (${{ matrix.java-package }}-x64) - ${{ matrix.os }}
    needs: setup-java-major-minor-versions
    runs-on: ${{ matrix.os }}
    strategy:
      fail-fast: false
      matrix:
        os: [macos-latest, windows-latest, ubuntu-latest]
        distribution: ['temurin', 'zulu', 'liberica', 'semeru']
        java-package: ['jre']
        version: ['17.0']
        include:
          - distribution: 'zulu'
            java-package: jre+fx
            version: '8'
            os: ubuntu-latest
          - distribution: 'zulu'
            java-package: jdk+fx
            version: '8.0.242'
            os: ubuntu-latest
          - distribution: 'liberica'
            java-package: jdk+fx
            version: '8'
            os: ubuntu-latest
          - distribution: 'liberica'
            java-package: jre+fx
            version: '11'
            os: ubuntu-latest
          - distribution: 'corretto'
            java-package: jre
            version: '8'
            os: windows-latest
    steps:
      - name: Checkout
        uses: actions/checkout@v3
      - name: setup-java
        uses: ./
        id: setup-java
        with:
          java-version: ${{ matrix.version }}
          java-package: ${{ matrix.java-package }}
          distribution: ${{ matrix.distribution }}
      - name: Verify Java
        run: bash __tests__/verify-java.sh "${{ matrix.version }}" "${{ steps.setup-java.outputs.path }}"
        shell: bash

  # Only Liberica and Zulu provide x86
  setup-java-x86:
    name: ${{ matrix.distribution }} ${{ matrix.version }} (jdk-${{ matrix.architecture }}) - ${{ matrix.os }}
    needs: setup-java-major-minor-versions
    runs-on: ${{ matrix.os }}
    strategy:
      fail-fast: false
      matrix:
        # x86 is not supported on macOS
        os: [windows-latest, ubuntu-latest]
        distribution: ['liberica', 'zulu', 'corretto']
        version: ['11']
    steps:
      - name: Checkout
        uses: actions/checkout@v3
      - name: setup-java
        uses: ./
        id: setup-java
        with:
          distribution: ${{ matrix.distribution }}
          java-version: ${{ matrix.version }}
          architecture: 'x86'
      - name: Verify Java
        run: bash __tests__/verify-java.sh "${{ matrix.version }}" "${{ steps.setup-java.outputs.path }}"
        shell: bash

  setup-java-version-both-version-inputs-presents:
    name: ${{ matrix.distribution }} version (should be from input) - ${{ matrix.os }}
    runs-on: ${{ matrix.os }}
    strategy:
      fail-fast: false
      matrix:
        os: [macos-latest, windows-latest, ubuntu-latest]
        distribution: ['temurin', 'microsoft', 'corretto']
    steps:
      - name: Checkout
        uses: actions/checkout@v3
      - name: Create .java-version file
        shell: bash
        run: echo "8" > .java-version
      - name: setup-java
        uses: ./
        id: setup-java
        with:
          distribution: ${{ matrix.distribution }}
          java-version: 11
          java-version-file: '.java-version'
      - name: Verify Java
        run: bash __tests__/verify-java.sh "11" "${{ steps.setup-java.outputs.path }}"
        shell: bash

  setup-java-version-from-file-major-notation:
    name: ${{ matrix.distribution }} version from file X - ${{ matrix.os }}
    runs-on: ${{ matrix.os }}
    strategy:
      fail-fast: false
      matrix:
        os: [macos-latest, windows-latest, ubuntu-latest]
        distribution: ['temurin', 'zulu', 'liberica', 'microsoft', 'corretto']
    steps:
      - name: Checkout
        uses: actions/checkout@v3
      - name: Create .java-version file
        shell: bash
        run: echo "11" > .java-version
      - name: setup-java
        uses: ./
        id: setup-java
        with:
          distribution: ${{ matrix.distribution }}
          java-version-file: '.java-version'
      - name: Verify Java
        run: bash __tests__/verify-java.sh "11" "${{ steps.setup-java.outputs.path }}"
        shell: bash

  setup-java-version-from-file-major-minor-patch-notation:
    name: ${{ matrix.distribution }} version from file X.Y.Z - ${{ matrix.os }}
    runs-on: ${{ matrix.os }}
    strategy:
      fail-fast: false
      matrix:
        os: [macos-latest, windows-latest, ubuntu-latest]
        distribution: ['adopt', 'adopt-openj9', 'zulu']
    steps:
      - name: Checkout
        uses: actions/checkout@v3
      - name: Create .java-version file
        shell: bash
        run: echo "11.0.2" > .java-version
      - name: setup-java
        uses: ./
        id: setup-java
        with:
          distribution: ${{ matrix.distribution }}
          java-version-file: '.java-version'
      - name: Verify Java
        run: bash __tests__/verify-java.sh "11.0.2" "${{ steps.setup-java.outputs.path }}"
        shell: bash

  setup-java-version-from-file-major-minor-patch-with-dist:
    name: ${{ matrix.distribution }} version from file 'openjdk64-11.0.2' - ${{ matrix.os }}
    runs-on: ${{ matrix.os }}
    strategy:
      fail-fast: false
      matrix:
        os: [macos-latest, windows-latest, ubuntu-latest]
        distribution: ['adopt', 'zulu', 'liberica']
    steps:
      - name: Checkout
        uses: actions/checkout@v3
      - name: Create .java-version file
        shell: bash
        run: echo "openjdk64-11.0.2" > .java-version
      - name: setup-java
        uses: ./
        id: setup-java
        with:
          distribution: ${{ matrix.distribution }}
          java-version-file: '.java-version'
      - name: Verify Java
        run: bash __tests__/verify-java.sh "11.0.2" "${{ steps.setup-java.outputs.path }}"
        shell: bash<|MERGE_RESOLUTION|>--- conflicted
+++ resolved
@@ -49,17 +49,14 @@
             version: 20
           - distribution: oracle
             os: ubuntu-latest
-<<<<<<< HEAD
-            version: 19
+            version: 20
           - distribution: dragonwell
             os: windows-latest
             version: 17
           - distribution: dragonwell
             os: ubuntu-latest
             version: 17
-=======
-            version: 20
->>>>>>> 4075bfc1
+
     steps:
       - name: Checkout
         uses: actions/checkout@v3
@@ -89,8 +86,7 @@
         include:
           - distribution: oracle
             os: ubuntu-latest
-<<<<<<< HEAD
-            version: '19.0.1'
+            version: '20.0.1'
           - distribution: dragonwell
             os: ubuntu-latest
             version: '11.0'
@@ -100,9 +96,6 @@
           - distribution: dragonwell
             os: ubuntu-latest
             version: '11.0.13+9'
-=======
-            version: '20.0.1'
->>>>>>> 4075bfc1
     steps:
       - name: Checkout
         uses: actions/checkout@v3
