--- conflicted
+++ resolved
@@ -64,21 +64,14 @@
 | `adopt-openj9` | AdoptOpenJDK OpenJ9 | [Link](https://adoptopenjdk.net/) | [Link](https://adoptopenjdk.net/about.html) |
 | `liberica` | Liberica JDK | [Link](https://bell-sw.com/) | [Link](https://bell-sw.com/liberica_eula/) |
 | `microsoft` | Microsoft Build of OpenJDK | [Link](https://www.microsoft.com/openjdk) | [Link](https://docs.microsoft.com/java/openjdk/faq)
-<<<<<<< HEAD
+| `corretto` | Amazon Corretto Build of OpenJDK | [Link](https://aws.amazon.com/corretto/) | [Link](https://aws.amazon.com/corretto/faqs/)
 | `semeru` | IBM Semeru Runtime Open Edition | [Link](https://developer.ibm.com/languages/java/semeru-runtimes/downloads/) | [Link](https://openjdk.java.net/legal/gplv2+ce.html) |
 
 **NOTE:** The different distributors can provide discrepant list of available versions / supported configurations. Please refer to the official documentation to see the list of supported versions.
 
-**NOTE:** Adopt OpenJDK got moved to Eclipse Temurin and won't be updated anymore. It is highly recommended to migrate workflows from `adopt` and `adopt-openj9`, to `temurin` and `semeru` respectively, to keep receiving software and security updates. See more details in the [Good-bye AdoptOpenJDK post](https://blog.adoptopenjdk.net/2021/08/goodbye-adoptopenjdk-hello-adoptium/).
-=======
-| `corretto` | Amazon Corretto Build of OpenJDK | [Link](https://aws.amazon.com/corretto/) | [Link](https://aws.amazon.com/corretto/faqs/)
-
-**NOTE:** The different distributors can provide discrepant list of available versions / supported configurations. Please refer to the official documentation to see the list of supported versions.
-
-**NOTE:** AdoptOpenJDK got moved to Eclipse Temurin and won't be updated anymore. It is highly recommended to migrate workflows from `adopt` to `temurin` to keep receiving software and security updates. See more details in the [Good-bye AdoptOpenJDK post](https://blog.adoptopenjdk.net/2021/08/goodbye-adoptopenjdk-hello-adoptium/).
+**NOTE:** AdoptOpenJDK got moved to Eclipse Temurin and won't be updated anymore. It is highly recommended to migrate workflows from `adopt` and `adopt-openj9`, to `temurin` and `semeru` respectively, to keep receiving software and security updates. See more details in the [Good-bye AdoptOpenJDK post](https://blog.adoptopenjdk.net/2021/08/goodbye-adoptopenjdk-hello-adoptium/).
 
 **NOTE:** For Azul Zulu OpenJDK architectures x64 and arm64 are mapped to x86 / arm with proper hw_bitness.
->>>>>>> a96c2ca6
 
 ### Caching packages dependencies
 The action has a built-in functionality for caching and restoring dependencies. It uses [actions/cache](https://github.com/actions/cache) under hood for caching dependencies but requires less configuration settings. Supported package managers are gradle, maven and sbt. The format of the used cache key is `setup-java-${{ platform }}-${{ packageManager }}-${{ fileHash }}`, where the hash is based on the following files:
