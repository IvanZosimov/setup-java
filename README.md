--- conflicted
+++ resolved
@@ -19,12 +19,8 @@
 - uses: actions/checkout@v1
 - uses: actions/setup-java@v1
   with:
-<<<<<<< HEAD
     java-version: '9.0.4' // The JDK version to make available on the path. Takes a whole or semver JDK version, or 1.x syntax (e.g. 1.8 => Jdk 8.x). To specify a specific version for JDK 8 or older use the following pattern (8.0.x)
-=======
-    java-version: '11.0.4' // The Java version to make available on the path. Takes a whole or semver Java version, or 1.x syntax (e.g. 1.8 => Jdk 8.x)
     java-package: jdk // (jre, jdk, or jdk+fx) - defaults to jdk
->>>>>>> db3a754b
     architecture: x64 // (x64 or x86) - defaults to x64
 - run: java -cp java HelloWorldApp
 ```
